--- conflicted
+++ resolved
@@ -32,7 +32,6 @@
 # -- Options for HTML output -------------------------------------------------
 # https://www.sphinx-doc.org/en/master/usage/configuration.html#options-for-html-output
 
-<<<<<<< HEAD
 # use neo4j theme, which extends neo4j docs css for sphinx
 
 html_theme = "neo4j"
@@ -42,13 +41,9 @@
 def setup(app):
     app.add_js_file('js/01-nav.js', loading_method="defer")
     app.add_js_file('js/12-fragment-jumper.js', loading_method="defer")
-=======
-html_theme = "alabaster"
-html_static_path = []  # type: ignore
 
 rst_epilog = """
 .. |api-version| replace:: {versionnum}
 """.format(
     versionnum=version,
-)
->>>>>>> 14d8cced
+)